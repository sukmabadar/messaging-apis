/* @flow */

import querystring from 'querystring';

import axios from 'axios';
import AxiosError from 'axios-error';
import FormData from 'form-data';
import invariant from 'invariant';
import omit from 'lodash.omit';
import isPlainObject from 'is-plain-object';
import warning from 'warning';

import type {
  UserID,
  Recipient,
  AttachmentPayload,
  Attachment,
  TextOrAttachment,
  Message,
  SendOption,
  TemplateButton,
  MenuItem,
  GreetingConfig,
  TemplateElement,
  QuickReply,
  SenderAction,
  User,
  OpenGraphElement,
  ReceiptAttributes,
  AirlineBoardingPassAttributes,
  AirlineCheckinAttributes,
  AirlineItineraryAttributes,
  AirlineFlightUpdateAttributes,
  PersistentMenu,
  MessengerProfile,
  MessengerProfileResponse,
  MutationSuccessResponse,
  SendMessageSucessResponse,
  SendSenderActionResponse,
  MessageTagResponse,
  FileData,
  BatchItem,
  MessengerNLPConfig,
} from './MessengerTypes';

type Axios = {
  get: Function,
  post: Function,
  put: Function,
  path: Function,
  delete: Function,
};

<<<<<<< HEAD
function extractVersion(version) {
  if (version.startsWith('v')) {
    return version.slice(1);
  }
  return version;
=======
function handleError(err) {
  const { error } = err.response.data;
  const message = `Messenger API - ${error.code} ${error.type} ${error.message}`;
  throw new AxiosError(message, err);
>>>>>>> 70e5a698
}

export default class MessengerClient {
  static connect = (
    accessToken: string,
    version?: string = 'v2.10'
  ): MessengerClient => new MessengerClient(accessToken, version);

  _accessToken: string;
  _version: string;
  _http: Axios;

  constructor(accessToken: string, version?: string = '2.10') {
    this._accessToken = accessToken;
    invariant(typeof version === 'string', 'Type of `version` must be string.');
    this._version = extractVersion(version);
    this._http = axios.create({
      baseURL: `https://graph.facebook.com/v${this._version}/`,
      headers: { 'Content-Type': 'application/json' },
    });
  }

  get version(): string {
    return this._version;
  }

  getHTTPClient: () => Axios = () => this._http;

  /**
   * Get User Profile
   *
   * https://www.quora.com/How-connect-Facebook-user-id-to-sender-id-in-the-Facebook-messenger-platform
   * first_name, last_name, profile_pic, locale, timezone, gender
   */
  getUserProfile = (userId: string): Promise<User> =>
    this._http
      .get(`/${userId}?access_token=${this._accessToken}`)
      .then(res => res.data, handleError);

  /**
   * Messenger Profile
   *
   * https://developers.facebook.com/docs/messenger-platform/messenger-profile
   */
  getMessengerProfile = (
    fields: Array<string>
  ): Promise<MessengerProfileResponse> =>
    this._http
      .get(
        `/me/messenger_profile?fields=${fields.join(',')}&access_token=${this
          ._accessToken}`
      )
      .then(res => res.data.data, handleError);

  setMessengerProfile = (
    profile: MessengerProfile
  ): Promise<MutationSuccessResponse> =>
    this._http
      .post(`/me/messenger_profile?access_token=${this._accessToken}`, profile)
      .then(res => res.data, handleError);

  deleteMessengerProfile = (
    fields: Array<string>
  ): Promise<MutationSuccessResponse> =>
    this._http
      .delete(`/me/messenger_profile?access_token=${this._accessToken}`, {
        data: {
          fields,
        },
      })
      .then(res => res.data, handleError);

  /**
   * Get Started Button
   *
   * https://developers.facebook.com/docs/messenger-platform/messenger-profile/get-started-button
   */
  getGetStartedButton = (): Promise<MessengerProfileResponse> =>
    this.getMessengerProfile(['get_started']).then(res => res[0].get_started);

  setGetStartedButton = (payload: string): Promise<MutationSuccessResponse> =>
    this.setMessengerProfile({
      get_started: {
        payload,
      },
    });

  deleteGetStartedButton = (): Promise<MutationSuccessResponse> =>
    this.deleteMessengerProfile(['get_started']);

  /**
   * Persistent Menu
   *
   * https://developers.facebook.com/docs/messenger-platform/messenger-profile/persistent-menu
   */
  getPersistentMenu = (): Promise<MessengerProfileResponse> =>
    this.getMessengerProfile(['persistent_menu']).then(
      res => res[0].persistent_menu
    );

  setPersistentMenu = (
    menuItems: Array<MenuItem> | PersistentMenu,
    { composerInputDisabled = false }: { composerInputDisabled: boolean } = {}
  ): Promise<MutationSuccessResponse> => {
    // menuItems is in type PersistentMenu
    if (menuItems.some((item: Object) => item.locale === 'default')) {
      return this.setMessengerProfile({
        persistent_menu: ((menuItems: any): PersistentMenu),
      });
    }

    // menuItems is in type Array<MenuItem>
    return this.setMessengerProfile({
      persistent_menu: [
        {
          locale: 'default',
          composer_input_disabled: composerInputDisabled,
          call_to_actions: ((menuItems: any): Array<MenuItem>),
        },
      ],
    });
  };

  deletePersistentMenu = (): Promise<MutationSuccessResponse> =>
    this.deleteMessengerProfile(['persistent_menu']);

  /**
   * Greeting Text
   *
   * https://developers.facebook.com/docs/messenger-platform/messenger-profile/greeting-text
   */
  getGreetingText = (): Promise<MessengerProfileResponse> =>
    this.getMessengerProfile(['greeting']).then(res => res[0].greeting);

  setGreetingText = (
    greeting: string | Array<GreetingConfig>
  ): Promise<MutationSuccessResponse> => {
    if (typeof greeting === 'string') {
      return this.setMessengerProfile({
        greeting: [
          {
            locale: 'default',
            text: greeting,
          },
        ],
      });
    }

    return this.setMessengerProfile({
      greeting,
    });
  };

  deleteGreetingText = (): Promise<MutationSuccessResponse> =>
    this.deleteMessengerProfile(['greeting']);

  /**
   * Domain Whitelist
   *
   * https://developers.facebook.com/docs/messenger-platform/messenger-profile/domain-whitelisting
   */
  getDomainWhitelist = (): Promise<MessengerProfileResponse> => {
    warning(
      false,
      '`getDomainWhitelist` is deprecated. use `getWhitelistedDomains` instead.'
    );
    return this.getWhitelistedDomains();
  };

  setDomainWhitelist = (
    domains: Array<string>
  ): Promise<MutationSuccessResponse> => {
    warning(
      false,
      '`setDomainWhitelist` is deprecated. use `setWhitelistedDomains` instead.'
    );
    return this.setWhitelistedDomains(domains);
  };

  deleteDomainWhitelist = (): Promise<MutationSuccessResponse> => {
    warning(
      false,
      '`deleteDomainWhitelist` is deprecated. use `deleteWhitelistedDomains` instead.'
    );
    return this.deleteWhitelistedDomains();
  };

  /**
   * Whitelisted Domains
   *
   * https://developers.facebook.com/docs/messenger-platform/messenger-profile/domain-whitelisting
   */
  getWhitelistedDomains = (): Promise<MessengerProfileResponse> =>
    this.getMessengerProfile(['whitelisted_domains']).then(
      res => res[0].whitelisted_domains
    );

  setWhitelistedDomains = (
    domains: Array<string>
  ): Promise<MutationSuccessResponse> =>
    this.setMessengerProfile({
      whitelisted_domains: domains,
    });

  deleteWhitelistedDomains = (): Promise<MutationSuccessResponse> =>
    this.deleteMessengerProfile(['whitelisted_domains']);

  /**
   * Account Linking URL
   *
   * https://developers.facebook.com/docs/messenger-platform/messenger-profile/account-linking-url
   */
  getAccountLinkingURL = (): Promise<MessengerProfileResponse> =>
    this.getMessengerProfile(['account_linking_url']).then(res => res[0]);

  setAccountLinkingURL = (url: string): Promise<MutationSuccessResponse> =>
    this.setMessengerProfile({
      account_linking_url: url,
    });

  deleteAccountLinkingURL = (): Promise<MutationSuccessResponse> =>
    this.deleteMessengerProfile(['account_linking_url']);

  /**
   * Payment Settings
   *
   * https://developers.facebook.com/docs/messenger-platform/messenger-profile/payment-settings
   */
  getPaymentSettings = (): Promise<MessengerProfileResponse> =>
    this.getMessengerProfile(['payment_settings']).then(res => res[0]);

  setPaymentPrivacyPolicyURL = (
    url: string
  ): Promise<MutationSuccessResponse> =>
    this.setMessengerProfile({
      payment_settings: {
        privacy_url: url,
      },
    });

  setPaymentPublicKey = (key: string): Promise<MutationSuccessResponse> =>
    this.setMessengerProfile({
      payment_settings: {
        public_key: key,
      },
    });

  setPaymentTestUsers = (
    users: Array<string>
  ): Promise<MutationSuccessResponse> =>
    this.setMessengerProfile({
      payment_settings: {
        test_users: users,
      },
    });

  deletePaymentSettings = (): Promise<MutationSuccessResponse> =>
    this.deleteMessengerProfile(['payment_settings']);

  /**
   * Target Audience
   *
   * https://developers.facebook.com/docs/messenger-platform/messenger-profile/target-audience
   */
  getTargetAudience = (): Promise<MessengerProfileResponse> =>
    this.getMessengerProfile(['target_audience']).then(res => res[0]);

  setTargetAudience = (
    type: string,
    whitelist: ?Array<string> = [],
    blacklist: ?Array<string> = []
  ): Promise<MutationSuccessResponse> =>
    this.setMessengerProfile({
      target_audience: {
        audience_type: type,
        countries: {
          whitelist,
          blacklist,
        },
      },
    });

  deleteTargetAudience = (): Promise<MutationSuccessResponse> =>
    this.deleteMessengerProfile(['target_audience']);

  /**
   * Chat Extension Home URL
   *
   * https://developers.facebook.com/docs/messenger-platform/messenger-profile/home-url
   */
  getChatExtensionHomeURL = (): Promise<MessengerProfileResponse> =>
    this.getMessengerProfile(['home_url']).then(res => res[0]);

  setChatExtensionHomeURL = (
    url: string,
    {
      webview_height_ratio,
      webview_share_button,
      in_test,
    }: {
      webview_height_ratio: string,
      webview_share_button?: string,
      in_test: boolean,
    }
  ): Promise<MutationSuccessResponse> =>
    this.setMessengerProfile({
      home_url: {
        url,
        webview_height_ratio,
        in_test,
        webview_share_button,
      },
    });

  deleteChatExtensionHomeURL = (): Promise<MutationSuccessResponse> =>
    this.deleteMessengerProfile(['home_url']);

  /**
   * Message tags
   *
   * https://developers.facebook.com/docs/messenger-platform/send-api-reference/tags/
   */
  getMessageTags = (): Promise<MessageTagResponse> =>
    this._http
      .get(`/page_message_tags?access_token=${this._accessToken}`)
      .then(res => res.data.data, handleError);

  /**
   * Send API
   *
   * https://developers.facebook.com/docs/messenger-platform/send-api-reference
   */
  // TODO: body flowtype
  sendRawBody = (body: Object): Promise<SendMessageSucessResponse> =>
    this._http
      .post(`/me/messages?access_token=${this._accessToken}`, body)
      .then(res => res.data, handleError);

  sendMessage = (
    idOrRecipient: UserID | Recipient,
    message: Message,
    options?: SendOption
  ): Promise<SendMessageSucessResponse> => {
    const recipient =
      typeof idOrRecipient === 'string'
        ? {
            id: idOrRecipient,
          }
        : idOrRecipient;
    return this.sendRawBody({
      recipient,
      message,
      ...options,
    });
  };

  sendMessageFormData = (
    recipient: UserID | Recipient,
    message: Message,
    filedata: FileData
  ) => {
    const form = new FormData();
    const recipientObject =
      typeof recipient === 'string'
        ? {
            id: recipient,
          }
        : recipient;
    form.append('recipient', JSON.stringify(recipientObject));
    form.append('message', JSON.stringify(message));
    form.append('filedata', filedata);
    return this._http
      .post(`/me/messages?access_token=${this._accessToken}`, form, {
        headers: form.getHeaders(),
      })
      .then(res => res.data, handleError);
  };

  /**
   * Content Types
   *
   * https://developers.facebook.com/docs/messenger-platform/send-api-reference/contenttypes
   */
  sendAttachment = (
    recipient: UserID | Recipient,
    attachment: Attachment,
    options?: SendOption
  ): Promise<SendMessageSucessResponse> =>
    this.sendMessage(recipient, { attachment }, options);

  sendAttachmentFormData = (
    recipient: UserID | Recipient,
    attachment: Attachment,
    filedata: FileData
  ): Promise<SendMessageSucessResponse> =>
    this.sendMessageFormData(recipient, { attachment }, filedata);

  sendText = (
    recipient: UserID | Recipient,
    text: string,
    options?: SendOption
  ): Promise<SendMessageSucessResponse> =>
    this.sendMessage(recipient, { text }, options);

  sendAudio = (
    recipient: UserID | Recipient,
    audio: string | FileData | AttachmentPayload
  ): Promise<SendMessageSucessResponse> => {
    const attachment = {
      type: 'audio',
      payload: {},
    };

    if (typeof audio === 'string') {
      attachment.payload.url = audio;
      return this.sendAttachment(recipient, attachment);
    } else if (audio && isPlainObject(audio)) {
      attachment.payload = audio;
      return this.sendAttachment(recipient, attachment);
    }

    // $FlowFixMe
    return this.sendAttachmentFormData(recipient, attachment, audio);
  };

  sendImage = (
    recipient: UserID | Recipient,
    image: string | FileData | AttachmentPayload
  ): Promise<SendMessageSucessResponse> => {
    const attachment = {
      type: 'image',
      payload: {},
    };

    if (typeof image === 'string') {
      attachment.payload.url = image;
      return this.sendAttachment(recipient, attachment);
    } else if (image && isPlainObject(image)) {
      attachment.payload = image;
      return this.sendAttachment(recipient, attachment);
    }

    // $FlowFixMe
    return this.sendAttachmentFormData(recipient, attachment, image);
  };

  sendVideo = (
    recipient: UserID | Recipient,
    video: string | FileData | AttachmentPayload
  ): Promise<SendMessageSucessResponse> => {
    const attachment = {
      type: 'video',
      payload: {},
    };

    if (typeof video === 'string') {
      attachment.payload.url = video;
      return this.sendAttachment(recipient, attachment);
    } else if (video && isPlainObject(video)) {
      attachment.payload = video;
      return this.sendAttachment(recipient, attachment);
    }

    // $FlowFixMe
    return this.sendAttachmentFormData(recipient, attachment, video);
  };

  sendFile = (
    recipient: UserID | Recipient,
    file: string | FileData | AttachmentPayload
  ): Promise<SendMessageSucessResponse> => {
    const attachment = {
      type: 'file',
      payload: {},
    };

    if (typeof file === 'string') {
      attachment.payload.url = file;
      return this.sendAttachment(recipient, attachment);
    } else if (file && isPlainObject(file)) {
      attachment.payload = file;
      return this.sendAttachment(recipient, attachment);
    }

    // $FlowFixMe
    return this.sendAttachmentFormData(recipient, attachment, file);
  };

  /**
   * Templates
   *
   * https://developers.facebook.com/docs/messenger-platform/send-api-reference/templates
   */
  sendTemplate = (
    recipient: UserID | Recipient,
    payload: AttachmentPayload,
    options?: SendOption
  ): Promise<SendMessageSucessResponse> =>
    this.sendAttachment(
      recipient,
      {
        type: 'template',
        payload,
      },
      options
    );

  // https://developers.facebook.com/docs/messenger-platform/send-api-reference/button-template
  sendButtonTemplate = (
    recipient: UserID | Recipient,
    text: string,
    buttons: Array<TemplateButton>
  ): Promise<SendMessageSucessResponse> =>
    this.sendTemplate(recipient, {
      template_type: 'button',
      text,
      buttons,
    });

  // https://developers.facebook.com/docs/messenger-platform/send-api-reference/generic-template
  sendGenericTemplate = (
    recipient: UserID | Recipient,
    elements: Array<TemplateElement>,
    options?: {
      ...SendOption,
      image_aspect_ratio?: 'horizontal' | 'square',
    } = {}
  ): Promise<SendMessageSucessResponse> =>
    this.sendTemplate(
      recipient,
      {
        template_type: 'generic',
        elements,
        image_aspect_ratio: options.image_aspect_ratio || 'horizontal',
      },
      omit(options, ['image_aspect_ratio'])
    );

  // https://developers.facebook.com/docs/messenger-platform/send-api-reference/list-template
  sendListTemplate = (
    recipient: UserID | Recipient,
    elements: Array<TemplateElement>,
    buttons: Array<TemplateButton>,
    options?: { top_element_style?: 'large' | 'compact' } = {}
  ): Promise<SendMessageSucessResponse> =>
    this.sendTemplate(recipient, {
      template_type: 'list',
      elements,
      buttons,
      top_element_style: options.top_element_style || 'large',
    });

  // https://developers.facebook.com/docs/messenger-platform/open-graph-template
  sendOpenGraphTemplate = (
    recipient: UserID | Recipient,
    elements: Array<OpenGraphElement>
  ): Promise<SendMessageSucessResponse> =>
    this.sendTemplate(recipient, {
      template_type: 'open_graph',
      elements,
    });

  // https://developers.facebook.com/docs/messenger-platform/send-api-reference/receipt-template
  sendReceiptTemplate = (
    recipient: UserID | Recipient,
    attrs: ReceiptAttributes
  ): Promise<SendMessageSucessResponse> =>
    this.sendTemplate(recipient, {
      template_type: 'receipt',
      ...attrs,
    });

  // https://developers.facebook.com/docs/messenger-platform/send-api-reference/airline-boardingpass-template
  sendAirlineBoardingPassTemplate = (
    recipient: UserID | Recipient,
    attrs: AirlineBoardingPassAttributes
  ): Promise<SendMessageSucessResponse> =>
    this.sendTemplate(recipient, {
      template_type: 'airline_boardingpass',
      ...attrs,
    });

  // https://developers.facebook.com/docs/messenger-platform/send-api-reference/airline-checkin-template
  sendAirlineCheckinTemplate = (
    recipient: UserID | Recipient,
    attrs: AirlineCheckinAttributes
  ): Promise<SendMessageSucessResponse> =>
    this.sendTemplate(recipient, {
      template_type: 'airline_checkin',
      ...attrs,
    });

  // https://developers.facebook.com/docs/messenger-platform/send-api-reference/airline-itinerary-template
  sendAirlineItineraryTemplate = (
    recipient: UserID | Recipient,
    attrs: AirlineItineraryAttributes
  ): Promise<SendMessageSucessResponse> =>
    this.sendTemplate(recipient, {
      template_type: 'airline_itinerary',
      ...attrs,
    });

  // https://developers.facebook.com/docs/messenger-platform/send-api-reference/airline-update-template
  sendAirlineFlightUpdateTemplate = (
    recipient: UserID | Recipient,
    attrs: AirlineFlightUpdateAttributes
  ): Promise<SendMessageSucessResponse> =>
    this.sendTemplate(recipient, {
      template_type: 'airline_update',
      ...attrs,
    });

  /**
   * Quick Replies
   *
   * https://developers.facebook.com/docs/messenger-platform/send-api-reference/quick-replies
   */
  sendQuickReplies = (
    recipient: UserID | Recipient,
    textOrAttachment: TextOrAttachment,
    quickReplies: Array<QuickReply>
  ): Promise<SendMessageSucessResponse> => {
    // quick_replies is limited to 11
    invariant(
      Array.isArray(quickReplies) && quickReplies.length <= 11,
      'quickReplies is an array and limited to 11'
    );

    quickReplies.forEach(quickReply => {
      if (quickReply.content_type === 'text') {
        // title has a 20 character limit, after that it gets truncated
        invariant(
          (quickReply.title: any).trim().length <= 20,
          'title of quickReply has a 20 character limit, after that it gets truncated'
        );

        // payload has a 1000 character limit
        invariant(
          (quickReply.payload: any).length <= 1000,
          'payload of quickReply has a 1000 character limit'
        );
      }
    });

    return this.sendMessage(recipient, {
      ...textOrAttachment,
      quick_replies: quickReplies,
    });
  };

  /**
   * Typing
   *
   * https://developers.facebook.com/docs/messenger-platform/send-api-reference/sender-actions
   */
  sendSenderAction = (
    idOrRecipient: UserID | Recipient,
    action: SenderAction
  ): Promise<SendSenderActionResponse> => {
    const recipient =
      typeof idOrRecipient === 'string'
        ? {
            id: idOrRecipient,
          }
        : idOrRecipient;
    return this.sendRawBody({
      recipient,
      sender_action: action,
    });
  };

  markSeen = (
    recipient: UserID | Recipient
  ): Promise<SendSenderActionResponse> =>
    this.sendSenderAction(recipient, 'mark_seen');

  typingOn = (
    recipient: UserID | Recipient
  ): Promise<SendSenderActionResponse> =>
    this.sendSenderAction(recipient, 'typing_on');

  typingOff = (
    recipient: UserID | Recipient
  ): Promise<SendSenderActionResponse> =>
    this.sendSenderAction(recipient, 'typing_off');

  /**
   * Send Batch Request
   *
   * https://developers.facebook.com/docs/graph-api/making-multiple-requests
   */
  sendBatch = (
    batch: Array<BatchItem>
  ): Promise<Array<SendMessageSucessResponse>> => {
    invariant(
      batch.length <= 50,
      'limit the number of requests which can be in a batch to 50'
    );

    const bodyEncodedbatch = batch.map(item => {
      if (item.body) {
        return {
          ...item,
          body: Object.keys(item.body)
            .map(key => {
              // $FlowFixMe item.body should not possible as undefined.
              const val = item.body[key];
              return `${encodeURIComponent(key)}=${encodeURIComponent(
                typeof val === 'object' ? JSON.stringify(val) : val
              )}`;
            })
            .join('&'),
        };
      }
      return item;
    });
    return axios
      .post('https://graph.facebook.com/', {
        access_token: this._accessToken,
        batch: bodyEncodedbatch,
      })
      .then(res => res.data);
  };

  /**
   * Upload API
   *
   * https://developers.facebook.com/docs/messenger-platform/send-api-reference/attachment-upload
   */
  uploadAttachment = (type: string, url: string) =>
    this._http
      .post(`/me/message_attachments?access_token=${this._accessToken}`, {
        message: {
          attachment: {
            type,
            payload: {
              url,
              is_reusable: true,
            },
          },
        },
      })
      .then(res => res.data, handleError);

  uploadAudio = (url: string) => this.uploadAttachment('audio', url);
  uploadImage = (url: string) => this.uploadAttachment('image', url);
  uploadVideo = (url: string) => this.uploadAttachment('video', url);
  uploadFile = (url: string) => this.uploadAttachment('file', url);

  /**
   * Messenger Code API
   *
   * https://developers.facebook.com/docs/messenger-platform/messenger-code
   */
  generateMessengerCode = (options: Object = {}) =>
    this._http
      .post(`/me/messenger_codes?access_token=${this._accessToken}`, {
        type: 'standard',
        ...options,
      })
      .then(res => res.data, handleError);

  /**
   * Handover Protocol API
   *
   * https://developers.facebook.com/docs/messenger-platform/handover-protocol
   */

  /**
   * Pass Thread Control
   *
   * https://developers.facebook.com/docs/messenger-platform/pass-thread-control
   */
  passThreadControl = (
    recipientId: string,
    targetAppId: number,
    metadata?: string
  ) =>
    this._http
      .post(`/me/pass_thread_control?access_token=${this._accessToken}`, {
        recipient: { id: recipientId },
        target_app_id: targetAppId,
        metadata,
      })
      .then(res => res.data, handleError);

  /**
   * Take Thread Control
   *
   * https://developers.facebook.com/docs/messenger-platform/take-thread-control
   */
  takeThreadControl = (recipientId: string, metadata?: string) =>
    this._http
      .post(`/me/take_thread_control?access_token=${this._accessToken}`, {
        recipient: { id: recipientId },
        metadata,
      })
      .then(res => res.data, handleError);

  /**
   * Secondary Receivers List
   *
   * https://developers.facebook.com/docs/messenger-platform/secondary-receivers
   */
  getSecondaryReceivers = () =>
    this._http
      .get(
        `/me/secondary_receivers?fields=id,name&access_token=${this
          ._accessToken}`
      )
      .then(res => res.data.data, handleError);

  /**
   * Page Messaging Insights API
   *
   * https://developers.facebook.com/docs/messenger-platform/insights/page-messaging
   */
  getDailyUniqueActiveThreadCounts = () =>
    this._http
      .get(
        `/me/insights/page_messages_active_threads_unique&access_token=${this
          ._accessToken}`
      )
      .then(res => res.data.data, handleError);

  getDailyUniqueConversationCounts = () =>
    this._http
      .get(
        `/me/insights/page_messages_feedback_by_action_unique&access_token=${this
          ._accessToken}`
      )
      .then(res => res.data.data, handleError);

  /**
   * Built-in NLP API
   *
   * https://developers.facebook.com/docs/messenger-platform/built-in-nlp
   */
  setNLPConfigs = (config: MessengerNLPConfig = {}) => {
    const query: Object = {
      nlp_enabled: config.nlp_enabled ? 'true' : 'false',
    };
    if (config.custom_token) {
      query.custom_token = config.custom_token;
    }

    return this._http
      .post(`/me/nlp_configs?${querystring.stringify(query)}`, {
        access_token: this._accessToken,
      })
      .then(res => res.data, handleError);
  };

  enableNLP = () => this.setNLPConfigs({ nlp_enabled: true });
  disableNLP = () => this.setNLPConfigs({ nlp_enabled: false });
}<|MERGE_RESOLUTION|>--- conflicted
+++ resolved
@@ -51,18 +51,17 @@
   delete: Function,
 };
 
-<<<<<<< HEAD
 function extractVersion(version) {
   if (version.startsWith('v')) {
     return version.slice(1);
   }
   return version;
-=======
+}
+
 function handleError(err) {
   const { error } = err.response.data;
   const message = `Messenger API - ${error.code} ${error.type} ${error.message}`;
   throw new AxiosError(message, err);
->>>>>>> 70e5a698
 }
 
 export default class MessengerClient {
